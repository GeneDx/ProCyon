--- conflicted
+++ resolved
@@ -51,15 +51,12 @@
    "virtualenv==20.28.0",
    "wandb==0.16.3",
    "bert-score>=0.3.13",
-<<<<<<< HEAD
    "argparse>=1.4.0",
    "huggingface-hub==0.23.4",
    "fastapi>=0.109.0",
    "uvicorn>=0.27.0",
-=======
    "scanpy>=1.10.4",
->>>>>>> 1bf68ccf
-]
+
 
 [project.optional-dependencies]
 build = ["torch", "setuptools", "packaging"]
